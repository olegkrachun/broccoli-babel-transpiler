--- conflicted
+++ resolved
@@ -61,11 +61,7 @@
   delete this.options.helperWhiteList;
 
   if (this.options.browserPolyfill) {
-<<<<<<< HEAD
     var babelCorePath = require.resolve('@babel/core');
-=======
-    let babelCorePath = require.resolve('babel-core');
->>>>>>> e320c5cf
     babelCorePath = babelCorePath.replace(/\/babel-core\/.*$/, '/babel-core');
 
     let polyfill = funnel(babelCorePath, { files: ['browser-polyfill.js'] });
@@ -214,19 +210,10 @@
 
   return this.transform(string, options)
     .then(transpiled => {
-
-<<<<<<< HEAD
-    if (plugin.helperWhiteList) {
-      var usedHelpers = transpiled.metadata.usedHelpers || [];
-      var invalidHelpers = usedHelpers.filter(function(helper) {
-        return plugin.helperWhiteList.indexOf(helper) === -1;
-      }, plugin);
-=======
       if (this.helperWhiteList) {
         let invalidHelpers = transpiled.metadata.usedHelpers.filter(helper => {
           return this.helperWhiteList.indexOf(helper) === -1;
         });
->>>>>>> e320c5cf
 
         validateHelpers(invalidHelpers, relativePath);
       }
