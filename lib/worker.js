--- conflicted
+++ resolved
@@ -1,16 +1,9 @@
 'use strict';
 
-<<<<<<< HEAD
-var transpiler = require('@babel/core');
-var workerpool = require('workerpool');
-var Promise = require('rsvp').Promise;
-var ParallelApi = require('./parallel-api');
-=======
-const transpiler = require('babel-core');
+const transpiler = require('@babel/core');
 const workerpool = require('workerpool');
 const Promise = require('rsvp').Promise;
 const ParallelApi = require('./parallel-api');
->>>>>>> e320c5cf
 
 // transpile the input string, using the input options
 function transform(string, options) {
